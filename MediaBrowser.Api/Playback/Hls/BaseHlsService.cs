using System;
using System.Collections.Generic;
using System.Globalization;
using System.IO;
using System.Text;
using System.Threading;
using System.Threading.Tasks;
using MediaBrowser.Controller.Configuration;
using MediaBrowser.Controller.Devices;
using MediaBrowser.Controller.Dlna;
using MediaBrowser.Controller.Library;
using MediaBrowser.Controller.MediaEncoding;
using MediaBrowser.Controller.Net;
using MediaBrowser.Model.Configuration;
using MediaBrowser.Model.IO;
using MediaBrowser.Model.Net;
using MediaBrowser.Model.Serialization;
using Microsoft.Extensions.Logging;

namespace MediaBrowser.Api.Playback.Hls
{
    /// <summary>
    /// Class BaseHlsService
    /// </summary>
    public abstract class BaseHlsService : BaseStreamingService
    {
        public BaseHlsService(
<<<<<<< HEAD
            IServerConfigurationManager serverConfig,
=======
            ILogger logger,
            IServerConfigurationManager serverConfigurationManager,
            IHttpResultFactory httpResultFactory,
>>>>>>> 67922dff
            IUserManager userManager,
            ILibraryManager libraryManager,
            IIsoManager isoManager,
            IMediaEncoder mediaEncoder,
            IFileSystem fileSystem,
            IDlnaManager dlnaManager,
<<<<<<< HEAD
            IDeviceManager deviceManager,
            IMediaSourceManager mediaSourceManager,
            IJsonSerializer jsonSerializer,
            IAuthorizationContext authorizationContext,
            EncodingHelper encodingHelper)
                : base(serverConfig,
=======
            ISubtitleEncoder subtitleEncoder,
            IDeviceManager deviceManager,
            IMediaSourceManager mediaSourceManager,
            IJsonSerializer jsonSerializer,
            IAuthorizationContext authorizationContext)
                : base(
                    logger,
                    serverConfigurationManager,
                    httpResultFactory,
>>>>>>> 67922dff
                    userManager,
                    libraryManager,
                    isoManager,
                    mediaEncoder,
                    fileSystem,
                    dlnaManager,
<<<<<<< HEAD
                    deviceManager,
                    mediaSourceManager,
                    jsonSerializer,
                    authorizationContext,
                    encodingHelper)
=======
                    subtitleEncoder,
                    deviceManager,
                    mediaSourceManager,
                    jsonSerializer,
                    authorizationContext)
>>>>>>> 67922dff
        {
        }

        /// <summary>
        /// Gets the audio arguments.
        /// </summary>
        protected abstract string GetAudioArguments(StreamState state, EncodingOptions encodingOptions);

        /// <summary>
        /// Gets the video arguments.
        /// </summary>
        protected abstract string GetVideoArguments(StreamState state, EncodingOptions encodingOptions);

        /// <summary>
        /// Gets the segment file extension.
        /// </summary>
        protected string GetSegmentFileExtension(StreamRequest request)
        {
            var segmentContainer = request.SegmentContainer;
            if (!string.IsNullOrWhiteSpace(segmentContainer))
            {
                return "." + segmentContainer;
            }

            return ".ts";
        }

        /// <summary>
        /// Gets the type of the transcoding job.
        /// </summary>
        /// <value>The type of the transcoding job.</value>
        protected override TranscodingJobType TranscodingJobType => TranscodingJobType.Hls;

        /// <summary>
        /// Processes the request async.
        /// </summary>
        /// <param name="request">The request.</param>
        /// <param name="isLive">if set to <c>true</c> [is live].</param>
        /// <returns>Task{System.Object}.</returns>
        /// <exception cref="ArgumentException">A video bitrate is required
        /// or
        /// An audio bitrate is required</exception>
        protected async Task<object> ProcessRequestAsync(StreamRequest request, bool isLive)
        {
            var cancellationTokenSource = new CancellationTokenSource();

            var state = await GetState(request, cancellationTokenSource.Token).ConfigureAwait(false);

            TranscodingJob job = null;
            var playlist = state.OutputFilePath;

            if (!File.Exists(playlist))
            {
                var transcodingLock = ApiEntryPoint.Instance.GetTranscodingLock(playlist);
                await transcodingLock.WaitAsync(cancellationTokenSource.Token).ConfigureAwait(false);
                try
                {
                    if (!File.Exists(playlist))
                    {
                        // If the playlist doesn't already exist, startup ffmpeg
                        try
                        {
                            job = await StartFfMpeg(state, playlist, cancellationTokenSource).ConfigureAwait(false);
                            job.IsLiveOutput = isLive;
                        }
                        catch
                        {
                            state.Dispose();
                            throw;
                        }

                        var minSegments = state.MinSegments;
                        if (minSegments > 0)
                        {
                            await WaitForMinimumSegmentCount(playlist, minSegments, cancellationTokenSource.Token).ConfigureAwait(false);
                        }
                    }
                }
                finally
                {
                    transcodingLock.Release();
                }
            }

            if (isLive)
            {
                job = job ?? ApiEntryPoint.Instance.OnTranscodeBeginRequest(playlist, TranscodingJobType);

                if (job != null)
                {
                    ApiEntryPoint.Instance.OnTranscodeEndRequest(job);
                }
                return ResultFactory.GetResult(GetLivePlaylistText(playlist, state.SegmentLength), MimeTypes.GetMimeType("playlist.m3u8"), new Dictionary<string, string>());
            }

            var audioBitrate = state.OutputAudioBitrate ?? 0;
            var videoBitrate = state.OutputVideoBitrate ?? 0;

            var baselineStreamBitrate = 64000;

            var playlistText = GetMasterPlaylistFileText(playlist, videoBitrate + audioBitrate, baselineStreamBitrate);

            job = job ?? ApiEntryPoint.Instance.OnTranscodeBeginRequest(playlist, TranscodingJobType);

            if (job != null)
            {
                ApiEntryPoint.Instance.OnTranscodeEndRequest(job);
            }

            return ResultFactory.GetResult(playlistText, MimeTypes.GetMimeType("playlist.m3u8"), new Dictionary<string, string>());
        }

        private string GetLivePlaylistText(string path, int segmentLength)
        {
            using (var stream = FileSystem.GetFileStream(path, FileOpenMode.Open, FileAccessMode.Read, FileShareMode.ReadWrite))
            {
                using (var reader = new StreamReader(stream))
                {
                    var text = reader.ReadToEnd();

                    text = text.Replace("#EXTM3U", "#EXTM3U\n#EXT-X-PLAYLIST-TYPE:EVENT");

                    var newDuration = "#EXT-X-TARGETDURATION:" + segmentLength.ToString(CultureInfo.InvariantCulture);

                    text = text.Replace("#EXT-X-TARGETDURATION:" + (segmentLength - 1).ToString(CultureInfo.InvariantCulture), newDuration, StringComparison.OrdinalIgnoreCase);
                    //text = text.Replace("#EXT-X-TARGETDURATION:" + (segmentLength + 1).ToString(CultureInfo.InvariantCulture), newDuration, StringComparison.OrdinalIgnoreCase);

                    return text;
                }
            }
        }

        private string GetMasterPlaylistFileText(string firstPlaylist, int bitrate, int baselineStreamBitrate)
        {
            var builder = new StringBuilder();

            builder.AppendLine("#EXTM3U");

            // Pad a little to satisfy the apple hls validator
            var paddedBitrate = Convert.ToInt32(bitrate * 1.15);

            // Main stream
            builder.AppendLine("#EXT-X-STREAM-INF:PROGRAM-ID=1,BANDWIDTH=" + paddedBitrate.ToString(CultureInfo.InvariantCulture));
            var playlistUrl = "hls/" + Path.GetFileName(firstPlaylist).Replace(".m3u8", "/stream.m3u8");
            builder.AppendLine(playlistUrl);

            return builder.ToString();
        }

        protected virtual async Task WaitForMinimumSegmentCount(string playlist, int segmentCount, CancellationToken cancellationToken)
        {
            Logger.LogDebug("Waiting for {0} segments in {1}", segmentCount, playlist);

            while (!cancellationToken.IsCancellationRequested)
            {
                try
                {
                    // Need to use FileShareMode.ReadWrite because we're reading the file at the same time it's being written
                    using (var fileStream = GetPlaylistFileStream(playlist))
                    {
                        using (var reader = new StreamReader(fileStream))
                        {
                            var count = 0;

                            while (!reader.EndOfStream)
                            {
                                var line = reader.ReadLine();

                                if (line.IndexOf("#EXTINF:", StringComparison.OrdinalIgnoreCase) != -1)
                                {
                                    count++;
                                    if (count >= segmentCount)
                                    {
                                        Logger.LogDebug("Finished waiting for {0} segments in {1}", segmentCount, playlist);
                                        return;
                                    }
                                }
                            }
                            await Task.Delay(100, cancellationToken).ConfigureAwait(false);
                        }
                    }
                }
                catch (IOException)
                {
                    // May get an error if the file is locked
                }

                await Task.Delay(50, cancellationToken).ConfigureAwait(false);
            }
        }

        protected Stream GetPlaylistFileStream(string path)
        {
            var tmpPath = path + ".tmp";
            tmpPath = path;

            try
            {
                return FileSystem.GetFileStream(tmpPath, FileOpenMode.Open, FileAccessMode.Read, FileShareMode.ReadWrite, FileOpenOptions.SequentialScan);
            }
            catch (IOException)
            {
                return FileSystem.GetFileStream(path, FileOpenMode.Open, FileAccessMode.Read, FileShareMode.ReadWrite, FileOpenOptions.SequentialScan);
            }
        }

        protected override string GetCommandLineArguments(string outputPath, EncodingOptions encodingOptions, StreamState state, bool isEncoding)
        {
            var itsOffsetMs = 0;

            var itsOffset = itsOffsetMs == 0 ? string.Empty : string.Format("-itsoffset {0} ", TimeSpan.FromMilliseconds(itsOffsetMs).TotalSeconds.ToString(CultureInfo.InvariantCulture));

            var videoCodec = EncodingHelper.GetVideoEncoder(state, encodingOptions);

            var threads = EncodingHelper.GetNumberOfThreads(state, encodingOptions, videoCodec);

            var inputModifier = EncodingHelper.GetInputModifier(state, encodingOptions);

            // If isEncoding is true we're actually starting ffmpeg
            var startNumberParam = isEncoding ? GetStartNumber(state).ToString(CultureInfo.InvariantCulture) : "0";

            var baseUrlParam = string.Empty;

            if (state.Request is GetLiveHlsStream)
            {
                baseUrlParam = string.Format(" -hls_base_url \"{0}/\"",
                    "hls/" + Path.GetFileNameWithoutExtension(outputPath));
            }

            var useGenericSegmenter = true;
            if (useGenericSegmenter)
            {
                var outputTsArg = Path.Combine(Path.GetDirectoryName(outputPath), Path.GetFileNameWithoutExtension(outputPath)) + "%d" + GetSegmentFileExtension(state.Request);

                var timeDeltaParam = string.Empty;

                var segmentFormat = GetSegmentFileExtension(state.Request).TrimStart('.');
                if (string.Equals(segmentFormat, "ts", StringComparison.OrdinalIgnoreCase))
                {
                    segmentFormat = "mpegts";
                }

                baseUrlParam = string.Format("\"{0}/\"", "hls/" + Path.GetFileNameWithoutExtension(outputPath));

                return string.Format("{0} {1} -map_metadata -1 -map_chapters -1 -threads {2} {3} {4} {5} -f segment -max_delay 5000000 -avoid_negative_ts disabled -start_at_zero -segment_time {6} {10} -individual_header_trailer 0 -segment_format {11} -segment_list_entry_prefix {12} -segment_list_type m3u8 -segment_start_number {7} -segment_list \"{8}\" -y \"{9}\"",
                    inputModifier,
                    EncodingHelper.GetInputArgument(state, encodingOptions),
                    threads,
                    EncodingHelper.GetMapArgs(state),
                    GetVideoArguments(state, encodingOptions),
                    GetAudioArguments(state, encodingOptions),
                    state.SegmentLength.ToString(CultureInfo.InvariantCulture),
                    startNumberParam,
                    outputPath,
                    outputTsArg,
                    timeDeltaParam,
                    segmentFormat,
                    baseUrlParam
                ).Trim();
            }

            // add when stream copying?
            // -avoid_negative_ts make_zero -fflags +genpts

            var args = string.Format("{0} {1} {2} -map_metadata -1 -map_chapters -1 -threads {3} {4} {5} -max_delay 5000000 -avoid_negative_ts disabled -start_at_zero {6} -hls_time {7} -individual_header_trailer 0 -start_number {8} -hls_list_size {9}{10} -y \"{11}\"",
                itsOffset,
                inputModifier,
                EncodingHelper.GetInputArgument(state, encodingOptions),
                threads,
                EncodingHelper.GetMapArgs(state),
                GetVideoArguments(state, encodingOptions),
                GetAudioArguments(state, encodingOptions),
                state.SegmentLength.ToString(CultureInfo.InvariantCulture),
                startNumberParam,
                state.HlsListSize.ToString(CultureInfo.InvariantCulture),
                baseUrlParam,
                outputPath
                ).Trim();

            return args;
        }

        protected override string GetDefaultEncoderPreset()
        {
            return "veryfast";
        }

        protected virtual int GetStartNumber(StreamState state)
        {
            return 0;
        }
    }
}<|MERGE_RESOLUTION|>--- conflicted
+++ resolved
@@ -25,56 +25,35 @@
     public abstract class BaseHlsService : BaseStreamingService
     {
         public BaseHlsService(
-<<<<<<< HEAD
-            IServerConfigurationManager serverConfig,
-=======
             ILogger logger,
             IServerConfigurationManager serverConfigurationManager,
             IHttpResultFactory httpResultFactory,
->>>>>>> 67922dff
             IUserManager userManager,
             ILibraryManager libraryManager,
             IIsoManager isoManager,
             IMediaEncoder mediaEncoder,
             IFileSystem fileSystem,
             IDlnaManager dlnaManager,
-<<<<<<< HEAD
             IDeviceManager deviceManager,
             IMediaSourceManager mediaSourceManager,
             IJsonSerializer jsonSerializer,
             IAuthorizationContext authorizationContext,
             EncodingHelper encodingHelper)
-                : base(serverConfig,
-=======
-            ISubtitleEncoder subtitleEncoder,
-            IDeviceManager deviceManager,
-            IMediaSourceManager mediaSourceManager,
-            IJsonSerializer jsonSerializer,
-            IAuthorizationContext authorizationContext)
-                : base(
-                    logger,
-                    serverConfigurationManager,
-                    httpResultFactory,
->>>>>>> 67922dff
-                    userManager,
-                    libraryManager,
-                    isoManager,
-                    mediaEncoder,
-                    fileSystem,
-                    dlnaManager,
-<<<<<<< HEAD
-                    deviceManager,
-                    mediaSourceManager,
-                    jsonSerializer,
-                    authorizationContext,
-                    encodingHelper)
-=======
-                    subtitleEncoder,
-                    deviceManager,
-                    mediaSourceManager,
-                    jsonSerializer,
-                    authorizationContext)
->>>>>>> 67922dff
+            : base(
+                logger,
+                serverConfigurationManager,
+                httpResultFactory,
+                userManager,
+                libraryManager,
+                isoManager,
+                mediaEncoder,
+                fileSystem,
+                dlnaManager,
+                deviceManager,
+                mediaSourceManager,
+                jsonSerializer,
+                authorizationContext,
+                encodingHelper)
         {
         }
 
