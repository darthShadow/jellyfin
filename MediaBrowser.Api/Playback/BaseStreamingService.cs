using System;
using System.Collections.Generic;
using System.Diagnostics;
using System.Globalization;
using System.IO;
using System.Linq;
using System.Text;
using System.Threading;
using System.Threading.Tasks;
using MediaBrowser.Common.Configuration;
using MediaBrowser.Common.Extensions;
using MediaBrowser.Controller.Configuration;
using MediaBrowser.Controller.Devices;
using MediaBrowser.Controller.Dlna;
using MediaBrowser.Controller.Library;
using MediaBrowser.Controller.MediaEncoding;
using MediaBrowser.Controller.Net;
using MediaBrowser.Model.Configuration;
using MediaBrowser.Model.Dlna;
using MediaBrowser.Model.Dto;
using MediaBrowser.Model.Entities;
using MediaBrowser.Model.IO;
using MediaBrowser.Model.MediaInfo;
using MediaBrowser.Model.Serialization;
using Microsoft.Extensions.Logging;

namespace MediaBrowser.Api.Playback
{
    /// <summary>
    /// Class BaseStreamingService
    /// </summary>
    public abstract class BaseStreamingService : BaseApiService
    {
        protected virtual bool EnableOutputInSubFolder => false;

        /// <summary>
        /// Gets or sets the user manager.
        /// </summary>
        /// <value>The user manager.</value>
        protected IUserManager UserManager { get; private set; }

        /// <summary>
        /// Gets or sets the library manager.
        /// </summary>
        /// <value>The library manager.</value>
        protected ILibraryManager LibraryManager { get; private set; }

        /// <summary>
        /// Gets or sets the iso manager.
        /// </summary>
        /// <value>The iso manager.</value>
        protected IIsoManager IsoManager { get; private set; }

        /// <summary>
        /// Gets or sets the media encoder.
        /// </summary>
        /// <value>The media encoder.</value>
        protected IMediaEncoder MediaEncoder { get; private set; }

        protected IFileSystem FileSystem { get; private set; }

        protected IDlnaManager DlnaManager { get; private set; }

        protected IDeviceManager DeviceManager { get; private set; }

        protected IMediaSourceManager MediaSourceManager { get; private set; }

        protected IJsonSerializer JsonSerializer { get; private set; }

        protected IAuthorizationContext AuthorizationContext { get; private set; }

        protected EncodingHelper EncodingHelper { get; set; }

        /// <summary>
        /// Gets the type of the transcoding job.
        /// </summary>
        /// <value>The type of the transcoding job.</value>
        protected abstract TranscodingJobType TranscodingJobType { get; }

        /// <summary>
        /// Initializes a new instance of the <see cref="BaseStreamingService" /> class.
        /// </summary>
        protected BaseStreamingService(
            ILogger logger,
            IServerConfigurationManager serverConfigurationManager,
            IHttpResultFactory httpResultFactory,
            IUserManager userManager,
            ILibraryManager libraryManager,
            IIsoManager isoManager,
            IMediaEncoder mediaEncoder,
            IFileSystem fileSystem,
            IDlnaManager dlnaManager,
            IDeviceManager deviceManager,
            IMediaSourceManager mediaSourceManager,
            IJsonSerializer jsonSerializer,
            IAuthorizationContext authorizationContext,
            EncodingHelper encodingHelper)
            : base(logger, serverConfigurationManager, httpResultFactory)
        {
            UserManager = userManager;
            LibraryManager = libraryManager;
            IsoManager = isoManager;
            MediaEncoder = mediaEncoder;
            FileSystem = fileSystem;
            DlnaManager = dlnaManager;
            DeviceManager = deviceManager;
            MediaSourceManager = mediaSourceManager;
            JsonSerializer = jsonSerializer;
            AuthorizationContext = authorizationContext;

            EncodingHelper = encodingHelper;
        }

        /// <summary>
        /// Gets the command line arguments.
        /// </summary>
        protected abstract string GetCommandLineArguments(string outputPath, EncodingOptions encodingOptions, StreamState state, bool isEncoding);

        /// <summary>
        /// Gets the output file extension.
        /// </summary>
        /// <param name="state">The state.</param>
        /// <returns>System.String.</returns>
        protected virtual string GetOutputFileExtension(StreamState state)
        {
            return Path.GetExtension(state.RequestedUrl);
        }

        /// <summary>
        /// Gets the output file path.
        /// </summary>
        private string GetOutputFilePath(StreamState state, EncodingOptions encodingOptions, string outputFileExtension)
        {
            var data = $"{state.MediaPath}-{state.UserAgent}-{state.Request.DeviceId}-{state.Request.PlaySessionId}";

            var filename = data.GetMD5().ToString("N", CultureInfo.InvariantCulture);
            var ext = outputFileExtension.ToLowerInvariant();
            var folder = ServerConfigurationManager.GetTranscodePath();

            if (EnableOutputInSubFolder)
            {
                return Path.Combine(folder, filename, filename + ext);
            }

            return Path.Combine(folder, filename + ext);
        }

        protected virtual string GetDefaultEncoderPreset()
        {
            return "superfast";
        }

        private async Task AcquireResources(StreamState state, CancellationTokenSource cancellationTokenSource)
        {
            if (state.VideoType == VideoType.Iso && state.IsoType.HasValue && IsoManager.CanMount(state.MediaPath))
            {
                state.IsoMount = await IsoManager.Mount(state.MediaPath, cancellationTokenSource.Token).ConfigureAwait(false);
            }

            if (state.MediaSource.RequiresOpening && string.IsNullOrWhiteSpace(state.Request.LiveStreamId))
            {
                var liveStreamResponse = await MediaSourceManager.OpenLiveStream(new LiveStreamRequest
                {
                    OpenToken = state.MediaSource.OpenToken
                }, cancellationTokenSource.Token).ConfigureAwait(false);

                EncodingHelper.AttachMediaSourceInfo(state, liveStreamResponse.MediaSource, state.RequestedUrl);

                if (state.VideoRequest != null)
                {
                    EncodingHelper.TryStreamCopy(state);
                }
            }

            if (state.MediaSource.BufferMs.HasValue)
            {
                await Task.Delay(state.MediaSource.BufferMs.Value, cancellationTokenSource.Token).ConfigureAwait(false);
            }
        }

        /// <summary>
        /// Starts the FFMPEG.
        /// </summary>
        /// <param name="state">The state.</param>
        /// <param name="outputPath">The output path.</param>
        /// <param name="cancellationTokenSource">The cancellation token source.</param>
        /// <param name="workingDirectory">The working directory.</param>
        /// <returns>Task.</returns>
        protected async Task<TranscodingJob> StartFfMpeg(
            StreamState state,
            string outputPath,
            CancellationTokenSource cancellationTokenSource,
            string workingDirectory = null)
        {
            Directory.CreateDirectory(Path.GetDirectoryName(outputPath));

            await AcquireResources(state, cancellationTokenSource).ConfigureAwait(false);

            if (state.VideoRequest != null && !string.Equals(state.OutputVideoCodec, "copy", StringComparison.OrdinalIgnoreCase))
            {
                var auth = AuthorizationContext.GetAuthorizationInfo(Request);
                if (auth.User != null && !auth.User.Policy.EnableVideoPlaybackTranscoding)
                {
                    ApiEntryPoint.Instance.OnTranscodeFailedToStart(outputPath, TranscodingJobType, state);

                    throw new ArgumentException("User does not have access to video transcoding");
                }
            }

            var encodingOptions = ServerConfigurationManager.GetEncodingOptions();

            var process = new Process()
            {
                StartInfo = new ProcessStartInfo()
                {
                    WindowStyle = ProcessWindowStyle.Hidden,
                    CreateNoWindow = true,
                    UseShellExecute = false,

                    // Must consume both stdout and stderr or deadlocks may occur
                    //RedirectStandardOutput = true,
                    RedirectStandardError = true,
                    RedirectStandardInput = true,

                    FileName = MediaEncoder.EncoderPath,
                    Arguments = GetCommandLineArguments(outputPath, encodingOptions, state, true),
                    WorkingDirectory = string.IsNullOrWhiteSpace(workingDirectory) ? null : workingDirectory,

                    ErrorDialog = false
                },
                EnableRaisingEvents = true
            };

            var transcodingJob = ApiEntryPoint.Instance.OnTranscodeBeginning(outputPath,
                state.Request.PlaySessionId,
                state.MediaSource.LiveStreamId,
                Guid.NewGuid().ToString("N", CultureInfo.InvariantCulture),
                TranscodingJobType,
                process,
                state.Request.DeviceId,
                state,
                cancellationTokenSource);

            var commandLineLogMessage = process.StartInfo.FileName + " " + process.StartInfo.Arguments;
            Logger.LogInformation(commandLineLogMessage);

            var logFilePrefix = "ffmpeg-transcode";
            if (state.VideoRequest != null
                && string.Equals(state.OutputVideoCodec, "copy", StringComparison.OrdinalIgnoreCase))
            {
                if (string.Equals(state.OutputAudioCodec, "copy", StringComparison.OrdinalIgnoreCase))
                {
                    logFilePrefix = "ffmpeg-directstream";
                }
                else
                {
                    logFilePrefix = "ffmpeg-remux";
                }
            }

            var logFilePath = Path.Combine(ServerConfigurationManager.ApplicationPaths.LogDirectoryPath, logFilePrefix + "-" + Guid.NewGuid() + ".txt");

            // FFMpeg writes debug/error info to stderr. This is useful when debugging so let's put it in the log directory.
            Stream logStream = FileSystem.GetFileStream(logFilePath, FileOpenMode.Create, FileAccessMode.Write, FileShareMode.Read, true);

            var commandLineLogMessageBytes = Encoding.UTF8.GetBytes(Request.AbsoluteUri + Environment.NewLine + Environment.NewLine + JsonSerializer.SerializeToString(state.MediaSource) + Environment.NewLine + Environment.NewLine + commandLineLogMessage + Environment.NewLine + Environment.NewLine);
            await logStream.WriteAsync(commandLineLogMessageBytes, 0, commandLineLogMessageBytes.Length, cancellationTokenSource.Token).ConfigureAwait(false);

            process.Exited += (sender, args) => OnFfMpegProcessExited(process, transcodingJob, state);

            try
            {
                process.Start();
            }
            catch (Exception ex)
            {
                Logger.LogError(ex, "Error starting ffmpeg");

                ApiEntryPoint.Instance.OnTranscodeFailedToStart(outputPath, TranscodingJobType, state);

                throw;
            }

            Logger.LogDebug("Launched ffmpeg process");
            state.TranscodingJob = transcodingJob;

            // Important - don't await the log task or we won't be able to kill ffmpeg when the user stops playback
            _ = new JobLogger(Logger).StartStreamingLog(state, process.StandardError.BaseStream, logStream);

            // Wait for the file to exist before proceeeding
            var ffmpegTargetFile = state.WaitForPath ?? outputPath;
            Logger.LogDebug("Waiting for the creation of {0}", ffmpegTargetFile);
            while (!File.Exists(ffmpegTargetFile) && !transcodingJob.HasExited)
            {
                await Task.Delay(100, cancellationTokenSource.Token).ConfigureAwait(false);
            }

            Logger.LogDebug("File {0} created or transcoding has finished", ffmpegTargetFile);

            if (state.IsInputVideo && transcodingJob.Type == TranscodingJobType.Progressive && !transcodingJob.HasExited)
            {
                await Task.Delay(1000, cancellationTokenSource.Token).ConfigureAwait(false);

                if (state.ReadInputAtNativeFramerate && !transcodingJob.HasExited)
                {
                    await Task.Delay(1500, cancellationTokenSource.Token).ConfigureAwait(false);
                }
            }

            if (!transcodingJob.HasExited)
            {
                StartThrottler(state, transcodingJob);
            }
            Logger.LogDebug("StartFfMpeg() finished successfully");

            return transcodingJob;
        }

        private void StartThrottler(StreamState state, TranscodingJob transcodingJob)
        {
            if (EnableThrottling(state))
            {
                transcodingJob.TranscodingThrottler = state.TranscodingThrottler = new TranscodingThrottler(transcodingJob, Logger, ServerConfigurationManager, FileSystem);
                state.TranscodingThrottler.Start();
            }
        }

        private bool EnableThrottling(StreamState state)
        {
            return false;
            //// do not use throttling with hardware encoders
            //return state.InputProtocol == MediaProtocol.File &&
            //    state.RunTimeTicks.HasValue &&
            //    state.RunTimeTicks.Value >= TimeSpan.FromMinutes(5).Ticks &&
            //    state.IsInputVideo &&
            //    state.VideoType == VideoType.VideoFile &&
            //    !string.Equals(state.OutputVideoCodec, "copy", StringComparison.OrdinalIgnoreCase) &&
            //    string.Equals(GetVideoEncoder(state), "libx264", StringComparison.OrdinalIgnoreCase);
        }

        /// <summary>
        /// Processes the exited.
        /// </summary>
        /// <param name="process">The process.</param>
        /// <param name="job">The job.</param>
        /// <param name="state">The state.</param>
        private void OnFfMpegProcessExited(Process process, TranscodingJob job, StreamState state)
        {
            if (job != null)
            {
                job.HasExited = true;
            }

            Logger.LogDebug("Disposing stream resources");
            state.Dispose();

            if (process.ExitCode == 0)
            {
                Logger.LogInformation("FFMpeg exited with code 0");
            }
            else
            {
                Logger.LogError("FFMpeg exited with code {0}", process.ExitCode);
            }

            process.Dispose();
        }

        /// <summary>
        /// Parses the parameters.
        /// </summary>
        /// <param name="request">The request.</param>
        private void ParseParams(StreamRequest request)
        {
            var vals = request.Params.Split(';');

            var videoRequest = request as VideoStreamRequest;

            for (var i = 0; i < vals.Length; i++)
            {
                var val = vals[i];

                if (string.IsNullOrWhiteSpace(val))
                {
                    continue;
                }

                if (i == 0)
                {
                    request.DeviceProfileId = val;
                }
                else if (i == 1)
                {
                    request.DeviceId = val;
                }
                else if (i == 2)
                {
                    request.MediaSourceId = val;
                }
                else if (i == 3)
                {
                    request.Static = string.Equals("true", val, StringComparison.OrdinalIgnoreCase);
                }
                else if (i == 4)
                {
                    if (videoRequest != null)
                    {
                        videoRequest.VideoCodec = val;
                    }
                }
                else if (i == 5)
                {
                    request.AudioCodec = val;
                }
                else if (i == 6)
                {
                    if (videoRequest != null)
                    {
                        videoRequest.AudioStreamIndex = int.Parse(val, CultureInfo.InvariantCulture);
                    }
                }
                else if (i == 7)
                {
                    if (videoRequest != null)
                    {
                        videoRequest.SubtitleStreamIndex = int.Parse(val, CultureInfo.InvariantCulture);
                    }
                }
                else if (i == 8)
                {
                    if (videoRequest != null)
                    {
                        videoRequest.VideoBitRate = int.Parse(val, CultureInfo.InvariantCulture);
                    }
                }
                else if (i == 9)
                {
                    request.AudioBitRate = int.Parse(val, CultureInfo.InvariantCulture);
                }
                else if (i == 10)
                {
                    request.MaxAudioChannels = int.Parse(val, CultureInfo.InvariantCulture);
                }
                else if (i == 11)
                {
                    if (videoRequest != null)
                    {
                        videoRequest.MaxFramerate = float.Parse(val, CultureInfo.InvariantCulture);
                    }
                }
                else if (i == 12)
                {
                    if (videoRequest != null)
                    {
                        videoRequest.MaxWidth = int.Parse(val, CultureInfo.InvariantCulture);
                    }
                }
                else if (i == 13)
                {
                    if (videoRequest != null)
                    {
                        videoRequest.MaxHeight = int.Parse(val, CultureInfo.InvariantCulture);
                    }
                }
                else if (i == 14)
                {
                    request.StartTimeTicks = long.Parse(val, CultureInfo.InvariantCulture);
                }
                else if (i == 15)
                {
                    if (videoRequest != null)
                    {
                        videoRequest.Level = val;
                    }
                }
                else if (i == 16)
                {
                    if (videoRequest != null)
                    {
                        videoRequest.MaxRefFrames = int.Parse(val, CultureInfo.InvariantCulture);
                    }
                }
                else if (i == 17)
                {
                    if (videoRequest != null)
                    {
                        videoRequest.MaxVideoBitDepth = int.Parse(val, CultureInfo.InvariantCulture);
                    }
                }
                else if (i == 18)
                {
                    if (videoRequest != null)
                    {
                        videoRequest.Profile = val;
                    }
                }
                else if (i == 19)
                {
                    // cabac no longer used
                }
                else if (i == 20)
                {
                    request.PlaySessionId = val;
                }
                else if (i == 21)
                {
                    // api_key
                }
                else if (i == 22)
                {
                    request.LiveStreamId = val;
                }
                else if (i == 23)
                {
                    // Duplicating ItemId because of MediaMonkey
                }
                else if (i == 24)
                {
                    if (videoRequest != null)
                    {
                        videoRequest.CopyTimestamps = string.Equals("true", val, StringComparison.OrdinalIgnoreCase);
                    }
                }
                else if (i == 25)
                {
                    if (!string.IsNullOrWhiteSpace(val) && videoRequest != null)
                    {
                        if (Enum.TryParse(val, out SubtitleDeliveryMethod method))
                        {
                            videoRequest.SubtitleMethod = method;
                        }
                    }
                }
                else if (i == 26)
                {
                    request.TranscodingMaxAudioChannels = int.Parse(val, CultureInfo.InvariantCulture);
                }
                else if (i == 27)
                {
                    if (videoRequest != null)
                    {
                        videoRequest.EnableSubtitlesInManifest = string.Equals("true", val, StringComparison.OrdinalIgnoreCase);
                    }
                }
                else if (i == 28)
                {
                    request.Tag = val;
                }
                else if (i == 29)
                {
                    if (videoRequest != null)
                    {
                        videoRequest.RequireAvc = string.Equals("true", val, StringComparison.OrdinalIgnoreCase);
                    }
                }
                else if (i == 30)
                {
                    request.SubtitleCodec = val;
                }
                else if (i == 31)
                {
                    if (videoRequest != null)
                    {
                        videoRequest.RequireNonAnamorphic = string.Equals("true", val, StringComparison.OrdinalIgnoreCase);
                    }
                }
                else if (i == 32)
                {
                    if (videoRequest != null)
                    {
                        videoRequest.DeInterlace = string.Equals("true", val, StringComparison.OrdinalIgnoreCase);
                    }
                }
                else if (i == 33)
                {
                    request.TranscodeReasons = val;
                }
            }
        }

        /// <summary>
        /// Parses query parameters as StreamOptions.
        /// </summary>
        /// <param name="request">The stream request.</param>
        private void ParseStreamOptions(StreamRequest request)
        {
            foreach (var param in Request.QueryString)
            {
                if (char.IsLower(param.Key[0]))
                {
                    // This was probably not parsed initially and should be a StreamOptions
                    // TODO: This should be incorporated either in the lower framework for parsing requests
                    // or the generated URL should correctly serialize it
                    request.StreamOptions[param.Key] = param.Value;
                }
            }
        }

        /// <summary>
        /// Parses the dlna headers.
        /// </summary>
        /// <param name="request">The request.</param>
        private void ParseDlnaHeaders(StreamRequest request)
        {
            if (!request.StartTimeTicks.HasValue)
            {
                var timeSeek = GetHeader("TimeSeekRange.dlna.org");

                request.StartTimeTicks = ParseTimeSeekHeader(timeSeek);
            }
        }

        /// <summary>
        /// Parses the time seek header.
        /// </summary>
        private long? ParseTimeSeekHeader(string value)
        {
            if (string.IsNullOrWhiteSpace(value))
            {
                return null;
            }

            const string Npt = "npt=";
            if (!value.StartsWith(Npt, StringComparison.OrdinalIgnoreCase))
            {
                throw new ArgumentException("Invalid timeseek header");
            }
            int index = value.IndexOf('-');
            if (index == -1)
            {
                value = value.Substring(Npt.Length);
            }
            else
            {
                value = value.Substring(Npt.Length, index - Npt.Length);
            }

            if (value.IndexOf(':') == -1)
            {
                // Parses npt times in the format of '417.33'
                if (double.TryParse(value, NumberStyles.Any, CultureInfo.InvariantCulture, out var seconds))
                {
                    return TimeSpan.FromSeconds(seconds).Ticks;
                }

                throw new ArgumentException("Invalid timeseek header");
            }

            // Parses npt times in the format of '10:19:25.7'
            var tokens = value.Split(new[] { ':' }, 3);
            double secondsSum = 0;
            var timeFactor = 3600;

            foreach (var time in tokens)
            {
                if (double.TryParse(time, NumberStyles.Any, CultureInfo.InvariantCulture, out var digit))
                {
                    secondsSum += digit * timeFactor;
                }
                else
                {
                    throw new ArgumentException("Invalid timeseek header");
                }
                timeFactor /= 60;
            }
            return TimeSpan.FromSeconds(secondsSum).Ticks;
        }

        /// <summary>
        /// Gets the state.
        /// </summary>
        /// <param name="request">The request.</param>
        /// <param name="cancellationToken">The cancellation token.</param>
        /// <returns>StreamState.</returns>
        protected async Task<StreamState> GetState(StreamRequest request, CancellationToken cancellationToken)
        {
            ParseDlnaHeaders(request);

            if (!string.IsNullOrWhiteSpace(request.Params))
            {
                ParseParams(request);
            }

            ParseStreamOptions(request);

            var url = Request.PathInfo;

            if (string.IsNullOrEmpty(request.AudioCodec))
            {
                request.AudioCodec = EncodingHelper.InferAudioCodec(url);
            }

            var enableDlnaHeaders = !string.IsNullOrWhiteSpace(request.Params) ||
                                    string.Equals(GetHeader("GetContentFeatures.DLNA.ORG"), "1", StringComparison.OrdinalIgnoreCase);

            var state = new StreamState(MediaSourceManager, TranscodingJobType)
            {
                Request = request,
                RequestedUrl = url,
                UserAgent = Request.UserAgent,
                EnableDlnaHeaders = enableDlnaHeaders
            };

            var auth = AuthorizationContext.GetAuthorizationInfo(Request);
            if (!auth.UserId.Equals(Guid.Empty))
            {
                state.User = UserManager.GetUserById(auth.UserId);
            }

            //if ((Request.UserAgent ?? string.Empty).IndexOf("iphone", StringComparison.OrdinalIgnoreCase) != -1 ||
            //    (Request.UserAgent ?? string.Empty).IndexOf("ipad", StringComparison.OrdinalIgnoreCase) != -1 ||
            //    (Request.UserAgent ?? string.Empty).IndexOf("ipod", StringComparison.OrdinalIgnoreCase) != -1)
            //{
            //    state.SegmentLength = 6;
            //}

            if (state.VideoRequest != null && !string.IsNullOrWhiteSpace(state.VideoRequest.VideoCodec))
            {
                state.SupportedVideoCodecs = state.VideoRequest.VideoCodec.Split(',').Where(i => !string.IsNullOrWhiteSpace(i)).ToArray();
                state.VideoRequest.VideoCodec = state.SupportedVideoCodecs.FirstOrDefault();
            }

            if (!string.IsNullOrWhiteSpace(request.AudioCodec))
            {
                state.SupportedAudioCodecs = request.AudioCodec.Split(',').Where(i => !string.IsNullOrWhiteSpace(i)).ToArray();
                state.Request.AudioCodec = state.SupportedAudioCodecs.FirstOrDefault(i => MediaEncoder.CanEncodeToAudioCodec(i))
                    ?? state.SupportedAudioCodecs.FirstOrDefault();
            }

            if (!string.IsNullOrWhiteSpace(request.SubtitleCodec))
            {
                state.SupportedSubtitleCodecs = request.SubtitleCodec.Split(',').Where(i => !string.IsNullOrWhiteSpace(i)).ToArray();
                state.Request.SubtitleCodec = state.SupportedSubtitleCodecs.FirstOrDefault(i => MediaEncoder.CanEncodeToSubtitleCodec(i))
                    ?? state.SupportedSubtitleCodecs.FirstOrDefault();
            }

            var item = LibraryManager.GetItemById(request.Id);

            state.IsInputVideo = string.Equals(item.MediaType, MediaType.Video, StringComparison.OrdinalIgnoreCase);

            //var primaryImage = item.GetImageInfo(ImageType.Primary, 0) ??
            //             item.Parents.Select(i => i.GetImageInfo(ImageType.Primary, 0)).FirstOrDefault(i => i != null);
            //if (primaryImage != null)
            //{
            //    state.AlbumCoverPath = primaryImage.Path;
            //}

            MediaSourceInfo mediaSource = null;
            if (string.IsNullOrWhiteSpace(request.LiveStreamId))
            {
                var currentJob = !string.IsNullOrWhiteSpace(request.PlaySessionId) ?
                    ApiEntryPoint.Instance.GetTranscodingJob(request.PlaySessionId)
                    : null;

                if (currentJob != null)
                {
                    mediaSource = currentJob.MediaSource;
                }

                if (mediaSource == null)
                {
<<<<<<< HEAD
                    var mediaSources = (await MediaSourceManager.GetPlaybackMediaSources(LibraryManager.GetItemById(request.Id), null, false, false, cancellationToken).ConfigureAwait(false)).ToList();
=======
                    var mediaSources = await MediaSourceManager.GetPlayackMediaSources(LibraryManager.GetItemById(request.Id), null, false, false, cancellationToken).ConfigureAwait(false);
>>>>>>> 162c1ac7

                    mediaSource = string.IsNullOrEmpty(request.MediaSourceId)
                       ? mediaSources[0]
                       : mediaSources.Find(i => string.Equals(i.Id, request.MediaSourceId));

                    if (mediaSource == null && Guid.Parse(request.MediaSourceId) == request.Id)
                    {
                        mediaSource = mediaSources[0];
                    }
                }
            }
            else
            {
                var liveStreamInfo = await MediaSourceManager.GetLiveStreamWithDirectStreamProvider(request.LiveStreamId, cancellationToken).ConfigureAwait(false);
                mediaSource = liveStreamInfo.Item1;
                state.DirectStreamProvider = liveStreamInfo.Item2;
            }

            var videoRequest = request as VideoStreamRequest;

            EncodingHelper.AttachMediaSourceInfo(state, mediaSource, url);

            var container = Path.GetExtension(state.RequestedUrl);

            if (string.IsNullOrEmpty(container))
            {
                container = request.Container;
            }

            if (string.IsNullOrEmpty(container))
            {
                container = request.Static ?
                    StreamBuilder.NormalizeMediaSourceFormatIntoSingleContainer(state.InputContainer, state.MediaPath, null, DlnaProfileType.Audio) :
                    GetOutputFileExtension(state);
            }

            state.OutputContainer = (container ?? string.Empty).TrimStart('.');

            state.OutputAudioBitrate = EncodingHelper.GetAudioBitrateParam(state.Request, state.AudioStream);

            state.OutputAudioCodec = state.Request.AudioCodec;

            state.OutputAudioChannels = EncodingHelper.GetNumAudioChannelsParam(state, state.AudioStream, state.OutputAudioCodec);

            if (videoRequest != null)
            {
                state.OutputVideoCodec = state.VideoRequest.VideoCodec;
                state.OutputVideoBitrate = EncodingHelper.GetVideoBitrateParamValue(state.VideoRequest, state.VideoStream, state.OutputVideoCodec);

                if (videoRequest != null)
                {
                    EncodingHelper.TryStreamCopy(state);
                }

                if (state.OutputVideoBitrate.HasValue && !string.Equals(state.OutputVideoCodec, "copy", StringComparison.OrdinalIgnoreCase))
                {
                    var resolution = ResolutionNormalizer.Normalize(
                        state.VideoStream?.BitRate,
                        state.VideoStream?.Width,
                        state.VideoStream?.Height,
                        state.OutputVideoBitrate.Value,
                        state.VideoStream?.Codec,
                        state.OutputVideoCodec,
                        videoRequest.MaxWidth,
                        videoRequest.MaxHeight);

                    videoRequest.MaxWidth = resolution.MaxWidth;
                    videoRequest.MaxHeight = resolution.MaxHeight;
                }
            }

            ApplyDeviceProfileSettings(state);

            var ext = string.IsNullOrWhiteSpace(state.OutputContainer)
                ? GetOutputFileExtension(state)
                : ('.' + state.OutputContainer);

            var encodingOptions = ServerConfigurationManager.GetEncodingOptions();

            state.OutputFilePath = GetOutputFilePath(state, encodingOptions, ext);

            return state;
        }

        private void ApplyDeviceProfileSettings(StreamState state)
        {
            var headers = Request.Headers;

            if (!string.IsNullOrWhiteSpace(state.Request.DeviceProfileId))
            {
                state.DeviceProfile = DlnaManager.GetProfile(state.Request.DeviceProfileId);
            }
            else
            {
                if (!string.IsNullOrWhiteSpace(state.Request.DeviceId))
                {
                    var caps = DeviceManager.GetCapabilities(state.Request.DeviceId);

                    if (caps != null)
                    {
                        state.DeviceProfile = caps.DeviceProfile;
                    }
                    else
                    {
                        state.DeviceProfile = DlnaManager.GetProfile(headers);
                    }
                }
            }

            var profile = state.DeviceProfile;

            if (profile == null)
            {
                // Don't use settings from the default profile.
                // Only use a specific profile if it was requested.
                return;
            }

            var audioCodec = state.ActualOutputAudioCodec;
            var videoCodec = state.ActualOutputVideoCodec;

            var mediaProfile = state.VideoRequest == null ?
                profile.GetAudioMediaProfile(state.OutputContainer, audioCodec, state.OutputAudioChannels, state.OutputAudioBitrate, state.OutputAudioSampleRate, state.OutputAudioBitDepth) :
                profile.GetVideoMediaProfile(state.OutputContainer,
                audioCodec,
                videoCodec,
                state.OutputWidth,
                state.OutputHeight,
                state.TargetVideoBitDepth,
                state.OutputVideoBitrate,
                state.TargetVideoProfile,
                state.TargetVideoLevel,
                state.TargetFramerate,
                state.TargetPacketLength,
                state.TargetTimestamp,
                state.IsTargetAnamorphic,
                state.IsTargetInterlaced,
                state.TargetRefFrames,
                state.TargetVideoStreamCount,
                state.TargetAudioStreamCount,
                state.TargetVideoCodecTag,
                state.IsTargetAVC);

            if (mediaProfile != null)
            {
                state.MimeType = mediaProfile.MimeType;
            }

            if (!state.Request.Static)
            {
                var transcodingProfile = state.VideoRequest == null ?
                    profile.GetAudioTranscodingProfile(state.OutputContainer, audioCodec) :
                    profile.GetVideoTranscodingProfile(state.OutputContainer, audioCodec, videoCodec);

                if (transcodingProfile != null)
                {
                    state.EstimateContentLength = transcodingProfile.EstimateContentLength;
                    //state.EnableMpegtsM2TsMode = transcodingProfile.EnableMpegtsM2TsMode;
                    state.TranscodeSeekInfo = transcodingProfile.TranscodeSeekInfo;

                    if (state.VideoRequest != null)
                    {
                        state.VideoRequest.CopyTimestamps = transcodingProfile.CopyTimestamps;
                        state.VideoRequest.EnableSubtitlesInManifest = transcodingProfile.EnableSubtitlesInManifest;
                    }
                }
            }
        }

        /// <summary>
        /// Adds the dlna headers.
        /// </summary>
        /// <param name="state">The state.</param>
        /// <param name="responseHeaders">The response headers.</param>
        /// <param name="isStaticallyStreamed">if set to <c>true</c> [is statically streamed].</param>
        /// <returns><c>true</c> if XXXX, <c>false</c> otherwise</returns>
        protected void AddDlnaHeaders(StreamState state, IDictionary<string, string> responseHeaders, bool isStaticallyStreamed)
        {
            if (!state.EnableDlnaHeaders)
            {
                return;
            }

            var profile = state.DeviceProfile;

            var transferMode = GetHeader("transferMode.dlna.org");
            responseHeaders["transferMode.dlna.org"] = string.IsNullOrEmpty(transferMode) ? "Streaming" : transferMode;
            responseHeaders["realTimeInfo.dlna.org"] = "DLNA.ORG_TLAG=*";

            if (state.RunTimeTicks.HasValue)
            {
                if (string.Equals(GetHeader("getMediaInfo.sec"), "1", StringComparison.OrdinalIgnoreCase))
                {
                    var ms = TimeSpan.FromTicks(state.RunTimeTicks.Value).TotalMilliseconds;
                    responseHeaders["MediaInfo.sec"] = string.Format(
                        CultureInfo.InvariantCulture,
                        "SEC_Duration={0};",
                        Convert.ToInt32(ms));
                }

                if (!isStaticallyStreamed && profile != null)
                {
                    AddTimeSeekResponseHeaders(state, responseHeaders);
                }
            }

            if (profile == null)
            {
                profile = DlnaManager.GetDefaultProfile();
            }

            var audioCodec = state.ActualOutputAudioCodec;

            if (state.VideoRequest == null)
            {
                responseHeaders["contentFeatures.dlna.org"] = new ContentFeatureBuilder(profile).BuildAudioHeader(
                    state.OutputContainer,
                    audioCodec,
                    state.OutputAudioBitrate,
                    state.OutputAudioSampleRate,
                    state.OutputAudioChannels,
                    state.OutputAudioBitDepth,
                    isStaticallyStreamed,
                    state.RunTimeTicks,
                    state.TranscodeSeekInfo);
            }
            else
            {
                var videoCodec = state.ActualOutputVideoCodec;

                responseHeaders["contentFeatures.dlna.org"] = new ContentFeatureBuilder(profile).BuildVideoHeader(
                    state.OutputContainer,
                    videoCodec,
                    audioCodec,
                    state.OutputWidth,
                    state.OutputHeight,
                    state.TargetVideoBitDepth,
                    state.OutputVideoBitrate,
                    state.TargetTimestamp,
                    isStaticallyStreamed,
                    state.RunTimeTicks,
                    state.TargetVideoProfile,
                    state.TargetVideoLevel,
                    state.TargetFramerate,
                    state.TargetPacketLength,
                    state.TranscodeSeekInfo,
                    state.IsTargetAnamorphic,
                    state.IsTargetInterlaced,
                    state.TargetRefFrames,
                    state.TargetVideoStreamCount,
                    state.TargetAudioStreamCount,
                    state.TargetVideoCodecTag,
                    state.IsTargetAVC).FirstOrDefault() ?? string.Empty;
            }
        }

        private void AddTimeSeekResponseHeaders(StreamState state, IDictionary<string, string> responseHeaders)
        {
            var runtimeSeconds = TimeSpan.FromTicks(state.RunTimeTicks.Value).TotalSeconds.ToString(CultureInfo.InvariantCulture);
            var startSeconds = TimeSpan.FromTicks(state.Request.StartTimeTicks ?? 0).TotalSeconds.ToString(CultureInfo.InvariantCulture);

            responseHeaders["TimeSeekRange.dlna.org"] = string.Format(
                CultureInfo.InvariantCulture,
                "npt={0}-{1}/{1}",
                startSeconds,
                runtimeSeconds);
            responseHeaders["X-AvailableSeekRange"] = string.Format(
                CultureInfo.InvariantCulture,
                "1 npt={0}-{1}",
                startSeconds,
                runtimeSeconds);
        }
    }
}<|MERGE_RESOLUTION|>--- conflicted
+++ resolved
@@ -759,11 +759,7 @@
 
                 if (mediaSource == null)
                 {
-<<<<<<< HEAD
-                    var mediaSources = (await MediaSourceManager.GetPlaybackMediaSources(LibraryManager.GetItemById(request.Id), null, false, false, cancellationToken).ConfigureAwait(false)).ToList();
-=======
-                    var mediaSources = await MediaSourceManager.GetPlayackMediaSources(LibraryManager.GetItemById(request.Id), null, false, false, cancellationToken).ConfigureAwait(false);
->>>>>>> 162c1ac7
+                    var mediaSources = await MediaSourceManager.GetPlaybackMediaSources(LibraryManager.GetItemById(request.Id), null, false, false, cancellationToken).ConfigureAwait(false);
 
                     mediaSource = string.IsNullOrEmpty(request.MediaSourceId)
                        ? mediaSources[0]
