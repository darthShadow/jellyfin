--- conflicted
+++ resolved
@@ -817,24 +817,6 @@
             Resolve<IIsoManager>().AddParts(GetExports<IIsoMounter>());
         }
 
-<<<<<<< HEAD
-=======
-        private IPlugin LoadPlugin(IPlugin plugin)
-        {
-            try
-            {
-                plugin.RegisterServices(ServiceCollection);
-            }
-            catch (Exception ex)
-            {
-                Logger.LogError(ex, "Error loading plugin {PluginName}", plugin.GetType().FullName);
-                return null;
-            }
-
-            return plugin;
-        }
-
->>>>>>> d54de294
         /// <summary>
         /// Discovers the types.
         /// </summary>
